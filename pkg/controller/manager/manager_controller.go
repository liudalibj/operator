--- conflicted
+++ resolved
@@ -259,11 +259,7 @@
 	// If it does not exist then this function returns a nil secret but no error and a self-signed
 	// certificate will be generated when rendering below.
 	tlsSecret, err := utils.ValidateCertPair(r.client,
-<<<<<<< HEAD
-		render.OperatorNamespace(),
-=======
 		rmeta.OperatorNamespace(),
->>>>>>> 3603a6cf
 		render.ManagerTLSSecretName,
 		render.ManagerSecretKeyName,
 		render.ManagerSecretCertName,
@@ -284,7 +280,6 @@
 		certOperatorManaged, err = utils.IsOperatorManaged(tlsSecret, render.ManagerInternalSecretCertName)
 		if err != nil {
 			r.status.SetDegraded(fmt.Sprintf("Error checking if manager TLS certificate is operator managed"), err.Error())
-<<<<<<< HEAD
 			return reconcile.Result{}, err
 		}
 	}
@@ -309,37 +304,6 @@
 		}
 	}
 
-	// Check that compliance is running.
-	compliance, err := compliance.GetCompliance(ctx, r.client)
-	if err != nil {
-		if errors.IsNotFound(err) {
-			r.status.SetDegraded("Compliance not found", err.Error())
-=======
->>>>>>> 3603a6cf
-			return reconcile.Result{}, err
-		}
-	}
-
-	// If the secret does not exist, then create one.
-	// If the secret exists but is operator managed, then check that it has the
-	// right DNS names and update it if necessary.
-	if tlsSecret == nil || certOperatorManaged {
-		// Create the cert if doesn't exist. If the cert exists, check that the cert
-		// has the expected DNS names. If the cert doesn't exist, the cert is recreated and returned.
-		// Note that validation of DNS names is not required for a user-provided manager TLS secret.
-		svcDNSNames := dns.GetServiceDNSNames(render.ManagerServiceName, render.ManagerNamespace, r.clusterDomain)
-		svcDNSNames = append(svcDNSNames, "localhost")
-		certDur := 825 * 24 * time.Hour // 825days*24hours: Create cert with a max expiration that macOS 10.15 will accept
-		tlsSecret, err = utils.EnsureCertificateSecret(
-			render.ManagerTLSSecretName, tlsSecret, render.ManagerSecretKeyName, render.ManagerSecretCertName, certDur, svcDNSNames...,
-		)
-
-		if err != nil {
-			r.status.SetDegraded(fmt.Sprintf("Error ensuring manager TLS certificate %q exists and has valid DNS names", render.ManagerTLSSecretName), err.Error())
-			return reconcile.Result{}, err
-		}
-	}
-
 	var installCompliance = utils.IsFeatureActive(license, common.ComplianceFeature)
 	var complianceServerCertSecret *corev1.Secret
 
@@ -424,25 +388,6 @@
 		return reconcile.Result{}, err
 	}
 
-<<<<<<< HEAD
-	complianceServerCertSecret, err := utils.ValidateCertPair(r.client,
-		render.OperatorNamespace(),
-		render.ComplianceServerCertSecret,
-		render.ComplianceServerCertName,
-		render.ComplianceServerKeyName,
-	)
-	if err != nil {
-		reqLogger.Error(err, fmt.Sprintf("failed to retrieve %s", render.ComplianceServerCertSecret))
-		r.status.SetDegraded(fmt.Sprintf("Failed to retrieve %s", render.ComplianceServerCertSecret), err.Error())
-		return reconcile.Result{}, err
-	} else if complianceServerCertSecret == nil {
-		reqLogger.Info(fmt.Sprintf("Waiting for secret '%s' to become available", render.ComplianceServerCertSecret))
-		r.status.SetDegraded(fmt.Sprintf("Waiting for secret '%s' to become available", render.ComplianceServerCertSecret), "")
-		return reconcile.Result{}, nil
-	}
-
-=======
->>>>>>> 3603a6cf
 	managementCluster, err := utils.GetManagementCluster(ctx, r.client)
 	if err != nil {
 		log.Error(err, "Error reading ManagementCluster")
